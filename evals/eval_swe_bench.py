--- conflicted
+++ resolved
@@ -14,35 +14,7 @@
 from cognee.infrastructure.databases.graph import get_graph_engine
 from cognee.infrastructure.llm.get_llm_client import get_llm_client
 from cognee.infrastructure.llm.prompts import read_query_prompt
-<<<<<<< HEAD
-from cognee.modules.pipelines import Task, run_tasks
-from cognee.modules.retrieval.brute_force_triplet_search import \
-    brute_force_triplet_search
-from cognee.shared.data_models import SummarizedContent
-from cognee.shared.utils import render_graph
-from cognee.tasks.repo_processor import (enrich_dependency_graph,
-                                         expand_dependency_graph,
-                                         get_repo_file_dependencies)
-from cognee.tasks.storage import add_data_points
-from cognee.tasks.summarization import summarize_code
-from evals.eval_utils import (delete_repo, download_github_repo,
-                              download_instances, ingest_repos)
-
-
-def node_to_string(node):
-    text = node.attributes["text"]
-    type = node.attributes["type"]
-    return f"Node(id: {node.id}, type: {type}, description: {text})"
-def retrieved_edges_to_string(retrieved_edges):
-    edge_strings = []
-    for edge in retrieved_edges:
-        relationship_type = edge.attributes["relationship_type"]
-        edge_str = f"{node_to_string(edge.node1)} {relationship_type} {node_to_string(edge.node2)}"
-        edge_strings.append(edge_str)
-    return "\n".join(edge_strings)  
-=======
 from evals.eval_utils import download_instances
->>>>>>> 56673d36
 
 
 def check_install_package(package_name):
@@ -61,6 +33,31 @@
             return True
         except subprocess.CalledProcessError:
             return False
+from cognee.modules.pipelines import Task, run_tasks
+from cognee.modules.retrieval.brute_force_triplet_search import \
+    brute_force_triplet_search
+from cognee.shared.data_models import SummarizedContent
+from cognee.shared.utils import render_graph
+from cognee.tasks.repo_processor import (enrich_dependency_graph,
+                                         expand_dependency_graph,
+                                         get_repo_file_dependencies)
+from cognee.tasks.storage import add_data_points
+from cognee.tasks.summarization import summarize_code
+from evals.eval_utils import (delete_repo, download_github_repo,
+                              download_instances, ingest_repos)
+
+
+def node_to_string(node):
+    text = node.attributes["text"]
+    type = node.attributes["type"]
+    return f"Node(id: {node.id}, type: {type}, description: {text})"
+def retrieved_edges_to_string(retrieved_edges):
+    edge_strings = []
+    for edge in retrieved_edges:
+        relationship_type = edge.attributes["relationship_type"]
+        edge_str = f"{node_to_string(edge.node1)} {relationship_type} {node_to_string(edge.node2)}"
+        edge_strings.append(edge_str)
+    return "\n".join(edge_strings)  
 
 async def generate_patch_with_cognee(instance, llm_client, search_type=SearchType.CHUNKS):
 
@@ -99,7 +96,6 @@
     
     retrieved_edges_str = retrieved_edges_to_string(retrieved_edges)
 
-<<<<<<< HEAD
     prompt = "\n".join([
         "<patch>",
         PATCH_EXAMPLE,
@@ -109,19 +105,6 @@
     ])
 
     llm_client = get_llm_client()
-=======
-    prompt = "\n".join(
-        [
-            problem_statement,
-            "<patch>",
-            PATCH_EXAMPLE,
-            "</patch>",
-            "This is the knowledge graph:",
-            graph_str,
-        ]
-    )
-
->>>>>>> 56673d36
     answer_prediction = await llm_client.acreate_structured_output(
         text_input=prompt,
         system_prompt=instructions,
@@ -129,10 +112,6 @@
     )
 
     return answer_prediction
-<<<<<<< HEAD
-
-=======
->>>>>>> 56673d36
 
 
 async def generate_patch_without_cognee(instance, llm_client):
@@ -171,16 +150,6 @@
         for (instance_id, _), model_patch in zip(futures, model_patches)
     ]
 
-<<<<<<< HEAD
-    for instance in dataset:
-        await pred_func(instance)
-
-    preds = [{"instance_id": instance["instance_id"],
-              "model_patch": await pred_func(instance),
-              "model_name_or_path": model_name} for instance in dataset]
-  
-=======
->>>>>>> 56673d36
     return preds
 
 
