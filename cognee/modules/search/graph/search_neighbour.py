--- conflicted
+++ resolved
@@ -1,15 +1,6 @@
 """ Fetches the context of a given node in the graph"""
-<<<<<<< HEAD
-=======
-from typing import Union, Dict
-
-
-
-from cognee.infrastructure.databases.graph.get_graph_client import get_graph_client
->>>>>>> 5ef81956
 import networkx as nx
 from typing import Union
-from neo4j import AsyncSession
 from cognee.shared.data_models import GraphDBType
 from cognee.infrastructure.databases.graph.config import get_graph_config
 
@@ -47,6 +38,7 @@
 
     elif graph_config.graph_engine  == GraphDBType.NEO4J:
         from neo4j import AsyncSession
+
         if isinstance(graph, AsyncSession):
             cypher_query = """
             MATCH (target {id: $node_id})
