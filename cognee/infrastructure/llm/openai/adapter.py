--- conflicted
+++ resolved
@@ -43,7 +43,7 @@
         self.endpoint = endpoint
         self.api_version = api_version
         self.streaming = streaming
-<<<<<<< HEAD
+
         base_config = get_base_config()
 
         if base_config.monitoring_tool == MonitoringTool.LANGFUSE:
@@ -58,14 +58,6 @@
     async def acreate_structured_output(self, text_input: str, system_prompt: str,
                                         response_model: Type[BaseModel]) -> BaseModel:
 
-
-=======
-
-    @observe(as_type="generation")
-    async def acreate_structured_output(
-        self, text_input: str, system_prompt: str, response_model: Type[BaseModel]
-    ) -> BaseModel:
->>>>>>> 3fb9b05c
         """Generate a response from a user query."""
 
         return await self.aclient.chat.completions.create(
